--- conflicted
+++ resolved
@@ -907,7 +907,6 @@
         with self.assertRaises(KeyError):
             CX.neighbors(10)
 
-<<<<<<< HEAD
     def test_node_attributes(self):
         """Test the setting and retrieval of node attributes."""
         G = nx.path_graph(3)
@@ -928,7 +927,7 @@
         }
         CX.set_edge_attributes(d)
         assert CX.get_edge_attributes("color") == {(1, 2): "red", (2, 3): "blue"}
-=======
+
     def test_hodge_laplacian_matrix(self):
         """Test the hodge_laplacian_matrix method of CellComplex."""
         CX = CellComplex()
@@ -988,9 +987,6 @@
         with self.assertRaises(ValueError):
             CX.hodge_laplacian_matrix(rank, signed, weight, index)
 
-        # Test case 8: Invalid
->>>>>>> 041f0fc6
-
 
 if __name__ == "__main__":
     unittest.main()